--- conflicted
+++ resolved
@@ -162,9 +162,7 @@
                 buf.mul_(momentum).add_(grad).add_(torch.randn_like(p) * noise_std)
                 p.add_(buf, alpha=-lr)
 
-<<<<<<< HEAD
         return None
-
 
 class FisherSGD(torch.optim.Optimizer):
     """SGD with a running Fisher information preconditioner."""
@@ -195,6 +193,4 @@
                 buf.mul_(momentum).add_(precond)
                 p.add_(buf, alpha=-lr)
 
-=======
->>>>>>> 29b7e00c
-        return None+        return None
